from os import path

import numpy as np
import pytest
from numpy.testing import assert_equal

import equistore
from equistore import Labels, TensorBlock, TensorMap


DATA_ROOT = path.join(path.dirname(__file__), "..", "data")


@pytest.fixture
def tensor():
    tensor = equistore.load(
        path.join(DATA_ROOT, "qm7-power-spectrum.npz"),
        use_numpy=True,
    )

    # Test if Tensormaps have at least one gradient. This avoids dropping gradient
    # tests silently by removing gradients from the reference data
    assert "positions" in tensor.block(0).gradients_list()

    return tensor

<<<<<<< HEAD
    @pytest.fixture
    def components_tensor(self):
        components_tensor = equistore.load(
            path.join(DATA_ROOT, "qm7-spherical-expansion.npz"), use_numpy=True
        )

        # Test if Tensormaps have at least one gradient. This avoids dropping gradient
        # tests silently by removing gradients from the reference data
        assert "positions" in components_tensor.block(0).gradients_list()

        return components_tensor

    def test_wrong_axis(self, tensor):
        """Test error with unknown `axis` keyword."""
        with pytest.raises(ValueError, match="values for the `axis` parameter"):
            equistore.join([tensor, tensor, tensor], axis="foo")

    def test_wrong_type(self, tensor):
        """Test if a wrong type (e.g., TensorMap) is provided."""
        with pytest.raises(TypeError, match="list or a tuple"):
            equistore.join(tensor, axis="properties")

    @pytest.mark.parametrize("tensor", ([], ()))
    def test_no_tensormaps(self, tensor):
        """Test if an empty list or tuple is provided."""
        with pytest.raises(ValueError, match="provide at least one"):
            equistore.join(tensor, axis="properties")

    def test_single_tensormap(self, tensor):
        """Test if only one TensorMap is provided."""
        tensor_joined = equistore.join([tensor], axis="properties")
        assert tensor_joined is tensor

    @pytest.mark.parametrize("axis", ["samples", "properties"])
    def test_join_components(self, components_tensor, axis):
        """Test join for tensors with components."""
        equistore.join([components_tensor, components_tensor], axis=axis)

    def test_join_properties_metadata(self, tensor):
        """Test join function with three tensormaps along `properties`.

        We check for the values below."""

        tensor_joined = equistore.join([tensor, tensor, tensor], axis="properties")

        # test property names
        names = tensor.block(0).properties.names
        assert tensor_joined.block(0).properties.names == ("tensor",) + names

        # test property values
        tensor_prop = np.unique(tensor_joined.block(0).properties["tensor"])
        assert set(tensor_prop) == set((0, 1, 2))

        # test if gradients exist
        assert sorted(tensor_joined[0].gradients_list()) == sorted(
            tensor[0].gradients_list()
        )

    def test_join_properties_values(self, tensor):
        """Test values for joining along `properties`."""
        ts_1 = equistore.slice(
            tensor, axis="properties", labels=tensor[0].properties[:1]
        )
        ts_2 = equistore.slice(
            tensor, axis="properties", labels=tensor[0].properties[1:]
        )

        tensor_joined = equistore.join([ts_1, ts_2], axis="properties")

        # We can not use #equistore.equal_raise for the checks because the meta data
        # differs by the tensor entry.
        for i, block_tensor in tensor:
            block_tensor_joined = tensor_joined[i]

            assert_equal(block_tensor_joined.values, block_tensor.values)

            for parameter, gradient_tensor in block_tensor.gradients():
                gradient_tensor_joined = block_tensor_joined.gradient(parameter)
                assert_equal(gradient_tensor_joined.data, gradient_tensor.data)

    def test_join_properties_with_same_property_names(self, tensor):
        """Test join function with three tensormaps along `properties`.

        We check for the values below."""

        tensor_joined = equistore.join([tensor, tensor, tensor], axis="properties")

        # test property names
        names = tensor.block(0).properties.names
        assert tensor_joined.block(0).properties.names == ("tensor",) + names

        # test property values
        tensor_prop = np.unique(tensor_joined.block(0).properties["tensor"])
        assert set(tensor_prop) == set((0, 1, 2))

        # test if gradients exist
        assert sorted(tensor_joined[0].gradients_list()) == sorted(
            tensor[0].gradients_list()
        )

    def test_join_properties_with_different_property_names(self):
        """Test join function with tensormaps of different `property` names."""
        keys = Labels.arange("frame_a", 1)
        values = np.zeros([1, 1])
        samples = Labels.arange("idx", 1)

        tensor_map_a = TensorMap(
            keys=keys,
            blocks=[
                TensorBlock(
                    values=values,
                    samples=samples,
                    components=[],
                    properties=Labels.arange("prop1", 1),
                )
            ],
        )

        tensor_map_b = TensorMap(
            keys=keys,
            blocks=[
                TensorBlock(
                    values=np.zeros([1, 1]),
                    samples=samples,
                    components=[],
                    properties=Labels.arange("prop2", 1),
                )
            ],
        )

        tensor_joined = equistore.join([tensor_map_a, tensor_map_b], axis="properties")
        assert tensor_joined.property_names == ("tensor", "property")
        assert len(tensor_joined[0].properties) == 2

    def test_join_samples_metadata(self, tensor):
        """Test join function with three tensormaps along `samples`."""
        tensor_joined = equistore.join([tensor, tensor, tensor], axis="samples")

        # test sample values
        assert len(tensor_joined.block(0).samples) == 3 * len(tensor.block(0).samples)

        # test if gradients exist
        assert sorted(tensor_joined[0].gradients_list()) == sorted(
            tensor[0].gradients_list()
        )

    def test_join_samples_values(self, tensor):
        """Test values for joining along `samples`."""
        keys = Labels(
            names=tensor.keys.names,
            values=np.array(tensor.keys[0].tolist()).reshape(1, -1),
        )

        tm = TensorMap(keys, [tensor[0].copy()])
        ts_1 = equistore.slice(tm, axis="samples", labels=tensor[0].samples[:1])
        ts_2 = equistore.slice(tm, axis="samples", labels=tensor[0].samples[1:])

        tensor_joined = equistore.join([ts_1, ts_2], axis="samples")

        # We can not use #equistore.equal_raise for the checks because the meta data
        # differs by the tensor entry.
        for i, block_tensor in tm:
            block_tensor_joined = tensor_joined[i]

            assert_equal(block_tensor_joined.values, block_tensor.values)

            for parameter, gradient_tensor in block_tensor.gradients():
                gradient_tensor_joined = block_tensor_joined.gradient(parameter)
                assert_equal(gradient_tensor_joined.data, gradient_tensor.data)

    def test_join_samples_with_different_sample_names(self):
        """Test join function raises an error with different `sample` names."""
        keys = Labels.arange("frame_a", 1)
        values = np.zeros([1, 1])
        properties = Labels.arange("idx", 1)

        tensor_map_a = TensorMap(
            keys=keys,
            blocks=[
                TensorBlock(
                    values=values,
                    samples=Labels.arange("samp1", 1),
                    components=[],
                    properties=properties,
                )
            ],
        )

        tensor_map_b = TensorMap(
            keys=keys,
            blocks=[
                TensorBlock(
                    values=np.zeros([1, 1]),
                    samples=Labels.arange("samp2", 1),
                    components=[],
                    properties=properties,
                )
            ],
        )

        with pytest.raises(ValueError, match="Sample names are not the same!"):
            equistore.join([tensor_map_a, tensor_map_b], axis="samples")
=======

@pytest.fixture
def components_tensor():
    components_tensor = equistore.load(
        path.join(DATA_ROOT, "qm7-spherical-expansion.npz"), use_numpy=True
    )

    # Test if Tensormaps have at least one gradient. This avoids dropping gradient
    # tests silently by removing gradients from the reference data
    assert "positions" in components_tensor.block(0).gradients_list()

    return components_tensor


def test_wrong_axis(tensor):
    """Test error with unknown `axis` keyword."""
    with pytest.raises(ValueError, match="values for the `axis` parameter"):
        equistore.join([tensor, tensor, tensor], axis="foo")


def test_wrong_type(tensor):
    """Test if a wrong type (e.g., TensorMap) is provided."""
    with pytest.raises(TypeError, match="list or a tuple"):
        equistore.join(tensor, axis="properties")


@pytest.mark.parametrize("tensor", ([], ()))
def test_no_tensormaps(tensor):
    """Test if an empty list or tuple is provided."""
    with pytest.raises(ValueError, match="provide at least one"):
        equistore.join(tensor, axis="properties")


def test_single_tensormap(tensor):
    """Test if only one TensorMap is provided."""
    tensor_joined = equistore.join([tensor], axis="properties")
    assert tensor_joined is tensor


@pytest.mark.parametrize("axis", ["samples", "properties"])
def test_join_components(components_tensor, axis):
    """Test join for tensors with components."""
    equistore.join([components_tensor, components_tensor], axis=axis)


def test_join_properties_metadata(tensor):
    """Test join function with three tensormaps along `properties`.

    We check for the values below."""

    tensor_joined = equistore.join([tensor, tensor, tensor], axis="properties")

    # test property names
    names = tensor.block(0).properties.names
    assert tensor_joined.block(0).properties.names == ("tensor",) + names

    # test property values
    tensor_prop = np.unique(tensor_joined.block(0).properties["tensor"])
    assert set(tensor_prop) == set((0, 1, 2))

    # test if gradients exist
    assert sorted(tensor_joined[0].gradients_list()) == sorted(
        tensor[0].gradients_list()
    )


def test_join_properties_values(tensor):
    """Test values for joining along `properties`."""
    ts_1 = equistore.slice(tensor, properties=tensor[0].properties[:1])
    ts_2 = equistore.slice(tensor, properties=tensor[0].properties[1:])

    tensor_joined = equistore.join([ts_1, ts_2], axis="properties")

    # We can not use #equistore.equal_raise for the checks because the meta data
    # differs by the tensor entry.
    for i, block_tensor in tensor:
        block_tensor_joined = tensor_joined[i]

        assert_equal(block_tensor_joined.values, block_tensor.values)

        for parameter, gradient_tensor in block_tensor.gradients():
            gradient_tensor_joined = block_tensor_joined.gradient(parameter)
            assert_equal(gradient_tensor_joined.data, gradient_tensor.data)


def test_join_properties_with_same_property_names(tensor):
    """Test join function with three tensormaps along `properties`.

    We check for the values below."""

    tensor_joined = equistore.join([tensor, tensor, tensor], axis="properties")

    # test property names
    names = tensor.block(0).properties.names
    assert tensor_joined.block(0).properties.names == ("tensor",) + names

    # test property values
    tensor_prop = np.unique(tensor_joined.block(0).properties["tensor"])
    assert set(tensor_prop) == set((0, 1, 2))

    # test if gradients exist
    assert sorted(tensor_joined[0].gradients_list()) == sorted(
        tensor[0].gradients_list()
    )


def test_join_properties_with_different_property_names():
    """Test join function with tensormaps of different `property` names."""
    values = np.zeros([1, 1], dtype=np.int32)
    keys = Labels(["frame_a"], values=values)
    samples = Labels(names=["idx"], values=values)

    tensor_map_a = TensorMap(
        keys=keys,
        blocks=[
            TensorBlock(
                values=values,
                samples=samples,
                components=[],
                properties=Labels(["prop1"], values=values),
            )
        ],
    )

    tensor_map_b = TensorMap(
        keys=keys,
        blocks=[
            TensorBlock(
                values=values,
                samples=samples,
                components=[],
                properties=Labels(["prop2"], values=values),
            )
        ],
    )

    tensor_joined = equistore.join([tensor_map_a, tensor_map_b], axis="properties")
    assert tensor_joined.property_names == ("tensor", "property")
    assert len(tensor_joined[0].properties) == 2


def test_join_samples_metadata(tensor):
    """Test join function with three tensormaps along `samples`."""
    tensor_joined = equistore.join([tensor, tensor, tensor], axis="samples")

    # test sample values
    assert len(tensor_joined.block(0).samples) == 3 * len(tensor.block(0).samples)

    # test if gradients exist
    assert sorted(tensor_joined[0].gradients_list()) == sorted(
        tensor[0].gradients_list()
    )


def test_join_samples_values(tensor):
    """Test values for joining along `samples`."""
    keys = Labels(
        names=tensor.keys.names,
        values=np.array(tensor.keys[0].tolist()).reshape(1, -1),
    )

    tm = TensorMap(keys, [tensor[0].copy()])
    ts_1 = equistore.slice(tm, samples=tensor[0].samples[:1])
    ts_2 = equistore.slice(tm, samples=tensor[0].samples[1:])

    tensor_joined = equistore.join([ts_1, ts_2], axis="samples")

    # We can not use #equistore.equal_raise for the checks because the meta data
    # differs by the tensor entry.
    for i, block_tensor in tm:
        block_tensor_joined = tensor_joined[i]

        assert_equal(block_tensor_joined.values, block_tensor.values)

        for parameter, gradient_tensor in block_tensor.gradients():
            gradient_tensor_joined = block_tensor_joined.gradient(parameter)
            assert_equal(gradient_tensor_joined.data, gradient_tensor.data)


def test_join_samples_with_different_sample_names():
    """Test join function raises an error with different `sample` names."""
    values = np.zeros([1, 1], dtype=np.int32)
    keys = Labels(["frame_a"], values=values)
    properties = Labels(names=["idx"], values=values)

    tensor_map_a = TensorMap(
        keys=keys,
        blocks=[
            TensorBlock(
                values=values,
                samples=Labels(["prop1"], values=values),
                components=[],
                properties=properties,
            )
        ],
    )

    tensor_map_b = TensorMap(
        keys=keys,
        blocks=[
            TensorBlock(
                values=values,
                samples=Labels(["prop2"], values=values),
                components=[],
                properties=properties,
            )
        ],
    )

    with pytest.raises(ValueError, match="Sample names are not the same!"):
        equistore.join([tensor_map_a, tensor_map_b], axis="samples")
>>>>>>> 82dc3608
<|MERGE_RESOLUTION|>--- conflicted
+++ resolved
@@ -24,7 +24,6 @@
 
     return tensor
 
-<<<<<<< HEAD
     @pytest.fixture
     def components_tensor(self):
         components_tensor = equistore.load(
@@ -226,217 +225,4 @@
         )
 
         with pytest.raises(ValueError, match="Sample names are not the same!"):
-            equistore.join([tensor_map_a, tensor_map_b], axis="samples")
-=======
-
-@pytest.fixture
-def components_tensor():
-    components_tensor = equistore.load(
-        path.join(DATA_ROOT, "qm7-spherical-expansion.npz"), use_numpy=True
-    )
-
-    # Test if Tensormaps have at least one gradient. This avoids dropping gradient
-    # tests silently by removing gradients from the reference data
-    assert "positions" in components_tensor.block(0).gradients_list()
-
-    return components_tensor
-
-
-def test_wrong_axis(tensor):
-    """Test error with unknown `axis` keyword."""
-    with pytest.raises(ValueError, match="values for the `axis` parameter"):
-        equistore.join([tensor, tensor, tensor], axis="foo")
-
-
-def test_wrong_type(tensor):
-    """Test if a wrong type (e.g., TensorMap) is provided."""
-    with pytest.raises(TypeError, match="list or a tuple"):
-        equistore.join(tensor, axis="properties")
-
-
-@pytest.mark.parametrize("tensor", ([], ()))
-def test_no_tensormaps(tensor):
-    """Test if an empty list or tuple is provided."""
-    with pytest.raises(ValueError, match="provide at least one"):
-        equistore.join(tensor, axis="properties")
-
-
-def test_single_tensormap(tensor):
-    """Test if only one TensorMap is provided."""
-    tensor_joined = equistore.join([tensor], axis="properties")
-    assert tensor_joined is tensor
-
-
-@pytest.mark.parametrize("axis", ["samples", "properties"])
-def test_join_components(components_tensor, axis):
-    """Test join for tensors with components."""
-    equistore.join([components_tensor, components_tensor], axis=axis)
-
-
-def test_join_properties_metadata(tensor):
-    """Test join function with three tensormaps along `properties`.
-
-    We check for the values below."""
-
-    tensor_joined = equistore.join([tensor, tensor, tensor], axis="properties")
-
-    # test property names
-    names = tensor.block(0).properties.names
-    assert tensor_joined.block(0).properties.names == ("tensor",) + names
-
-    # test property values
-    tensor_prop = np.unique(tensor_joined.block(0).properties["tensor"])
-    assert set(tensor_prop) == set((0, 1, 2))
-
-    # test if gradients exist
-    assert sorted(tensor_joined[0].gradients_list()) == sorted(
-        tensor[0].gradients_list()
-    )
-
-
-def test_join_properties_values(tensor):
-    """Test values for joining along `properties`."""
-    ts_1 = equistore.slice(tensor, properties=tensor[0].properties[:1])
-    ts_2 = equistore.slice(tensor, properties=tensor[0].properties[1:])
-
-    tensor_joined = equistore.join([ts_1, ts_2], axis="properties")
-
-    # We can not use #equistore.equal_raise for the checks because the meta data
-    # differs by the tensor entry.
-    for i, block_tensor in tensor:
-        block_tensor_joined = tensor_joined[i]
-
-        assert_equal(block_tensor_joined.values, block_tensor.values)
-
-        for parameter, gradient_tensor in block_tensor.gradients():
-            gradient_tensor_joined = block_tensor_joined.gradient(parameter)
-            assert_equal(gradient_tensor_joined.data, gradient_tensor.data)
-
-
-def test_join_properties_with_same_property_names(tensor):
-    """Test join function with three tensormaps along `properties`.
-
-    We check for the values below."""
-
-    tensor_joined = equistore.join([tensor, tensor, tensor], axis="properties")
-
-    # test property names
-    names = tensor.block(0).properties.names
-    assert tensor_joined.block(0).properties.names == ("tensor",) + names
-
-    # test property values
-    tensor_prop = np.unique(tensor_joined.block(0).properties["tensor"])
-    assert set(tensor_prop) == set((0, 1, 2))
-
-    # test if gradients exist
-    assert sorted(tensor_joined[0].gradients_list()) == sorted(
-        tensor[0].gradients_list()
-    )
-
-
-def test_join_properties_with_different_property_names():
-    """Test join function with tensormaps of different `property` names."""
-    values = np.zeros([1, 1], dtype=np.int32)
-    keys = Labels(["frame_a"], values=values)
-    samples = Labels(names=["idx"], values=values)
-
-    tensor_map_a = TensorMap(
-        keys=keys,
-        blocks=[
-            TensorBlock(
-                values=values,
-                samples=samples,
-                components=[],
-                properties=Labels(["prop1"], values=values),
-            )
-        ],
-    )
-
-    tensor_map_b = TensorMap(
-        keys=keys,
-        blocks=[
-            TensorBlock(
-                values=values,
-                samples=samples,
-                components=[],
-                properties=Labels(["prop2"], values=values),
-            )
-        ],
-    )
-
-    tensor_joined = equistore.join([tensor_map_a, tensor_map_b], axis="properties")
-    assert tensor_joined.property_names == ("tensor", "property")
-    assert len(tensor_joined[0].properties) == 2
-
-
-def test_join_samples_metadata(tensor):
-    """Test join function with three tensormaps along `samples`."""
-    tensor_joined = equistore.join([tensor, tensor, tensor], axis="samples")
-
-    # test sample values
-    assert len(tensor_joined.block(0).samples) == 3 * len(tensor.block(0).samples)
-
-    # test if gradients exist
-    assert sorted(tensor_joined[0].gradients_list()) == sorted(
-        tensor[0].gradients_list()
-    )
-
-
-def test_join_samples_values(tensor):
-    """Test values for joining along `samples`."""
-    keys = Labels(
-        names=tensor.keys.names,
-        values=np.array(tensor.keys[0].tolist()).reshape(1, -1),
-    )
-
-    tm = TensorMap(keys, [tensor[0].copy()])
-    ts_1 = equistore.slice(tm, samples=tensor[0].samples[:1])
-    ts_2 = equistore.slice(tm, samples=tensor[0].samples[1:])
-
-    tensor_joined = equistore.join([ts_1, ts_2], axis="samples")
-
-    # We can not use #equistore.equal_raise for the checks because the meta data
-    # differs by the tensor entry.
-    for i, block_tensor in tm:
-        block_tensor_joined = tensor_joined[i]
-
-        assert_equal(block_tensor_joined.values, block_tensor.values)
-
-        for parameter, gradient_tensor in block_tensor.gradients():
-            gradient_tensor_joined = block_tensor_joined.gradient(parameter)
-            assert_equal(gradient_tensor_joined.data, gradient_tensor.data)
-
-
-def test_join_samples_with_different_sample_names():
-    """Test join function raises an error with different `sample` names."""
-    values = np.zeros([1, 1], dtype=np.int32)
-    keys = Labels(["frame_a"], values=values)
-    properties = Labels(names=["idx"], values=values)
-
-    tensor_map_a = TensorMap(
-        keys=keys,
-        blocks=[
-            TensorBlock(
-                values=values,
-                samples=Labels(["prop1"], values=values),
-                components=[],
-                properties=properties,
-            )
-        ],
-    )
-
-    tensor_map_b = TensorMap(
-        keys=keys,
-        blocks=[
-            TensorBlock(
-                values=values,
-                samples=Labels(["prop2"], values=values),
-                components=[],
-                properties=properties,
-            )
-        ],
-    )
-
-    with pytest.raises(ValueError, match="Sample names are not the same!"):
-        equistore.join([tensor_map_a, tensor_map_b], axis="samples")
->>>>>>> 82dc3608
+            equistore.join([tensor_map_a, tensor_map_b], axis="samples")