import numpy as np
import pytest
from numpy.testing import assert_equal

from equistore import EquistoreError, Labels

from . import utils


@pytest.fixture
def labels():
    return utils.tensor().keys


def test_python_labels():
    labels = Labels(names=["a", "b"], values=np.array([[0, 0]]))

    assert labels.names == ("a", "b")
    assert len(labels) == 1
    assert tuple(labels[0]) == (0, 0)

    assert_equal(labels.asarray(), np.array([[0, 0]]))


def test_single_str_name():
    """check we can use single str for single name"""
    labels = Labels(
        names=["a"],
        values=np.array([[1]]),
    )
    labels_str = Labels(
        names="a",
        values=np.array([[1]]),
    )

    assert labels.names == ("a",)
    assert labels.names == labels_str.names
    assert len(labels) == 1
    assert len(labels_str) == 1
    assert tuple(labels_str[0]) == (1,)
    assert tuple(labels_str[0]) == tuple(labels[0])

    assert_equal(labels.asarray(), np.array([[1]]))
    assert_equal(labels.asarray(), labels_str.asarray())


def test_empty_array():
    labels = Labels(names=[], values=np.array([[]], dtype=np.int32))
    labels_str = Labels(names="", values=np.array([[]], dtype=np.int32))

    assert labels.names == []
    assert labels.names == labels_str.names
    assert len(labels) == 1
    assert len(labels_str) == 1
    assert tuple(labels_str[0]) == tuple(labels[0])

    assert_equal(labels.asarray(), np.array([[]]))
    assert_equal(labels.asarray(), labels_str.asarray())


def test_convert_types():
    """check that we can convert from more than strict 2D arrays of int32"""
    Labels(names=["a", "b"], values=np.array([[0, 0]], dtype=np.int64))


def test_wrong_types():
    msg = "Labels values must be convertible to integers"
    with pytest.raises(TypeError, match=msg):
        Labels(names=["a", "b"], values=np.array([[0, 0]], dtype=np.float64))


def test_native_labels(labels):
    assert labels.names == ("key_1", "key_2")
    assert len(labels) == 4
    assert tuple(labels[0]) == (0, 0)
    assert tuple(labels[1]) == (1, 0)
    assert tuple(labels[2]) == (2, 2)
    assert tuple(labels[3]) == (2, 3)

    expected = np.array(
        [
            [0, 0],
            [1, 0],
            [2, 2],
            [2, 3],
        ]
    )
    assert_equal(labels.asarray(), expected)


def test_position(labels):
    assert labels.position((0, 0)) == 0
    assert labels.position((2, 3)) == 3
    assert labels.position((2, -1)) is None


def test_contains(labels):
    assert (0, 0) in labels
    assert (2, 3) in labels
    assert (2, -1) not in labels


def test_named_tuples(labels):
    iterator = labels.as_namedtuples()
    first = next(iterator)

    assert isinstance(first, tuple)
    assert hasattr(first, "_fields")

    assert first.key_1 == 0
    assert first.key_2 == 0
    assert first.as_dict() == {"key_1": 0, "key_2": 0}

    assert first == (0, 0)
    assert next(iterator) == (1, 0)
    assert next(iterator) == (2, 2)
    assert next(iterator) == (2, 3)

    with pytest.raises(StopIteration):
        next(iterator)


def test_not_writeable(labels):
    with pytest.raises(ValueError, match="assignment destination is read-only"):
        labels[0][0] = 4


def test_invalid_names():
    msg = "invalid parameter: 'not an ident' is not a valid label name"
    with pytest.raises(EquistoreError, match=msg):
        _ = Labels(
            names=["not an ident"],
            values=np.array([[0]]),
        )


def test_zero_length_label():
    label = Labels(["sample", "structure", "atom"], np.array([]))
    assert len(label) == 0


def test_labels_single():
    label = Labels.single()
    assert label.names == ("_",)
    assert label.shape == (1,)


def test_labels_empty():
    names = (
        "foo",
        "bar",
        "baz",
    )
    label = Labels.empty(names)
    assert label.names == names
    assert len(label) == 0


def test_labels_contiguous():
    labels = Labels(
        names=["a", "b"],
        values=np.arange(32).reshape(-1, 2),
    )

    labels = labels[::-1]
    ptr = labels._as_eqs_labels_t().values

    shape = (len(labels), len(labels.names))
    array = np.ctypeslib.as_array(ptr, shape=shape)
    array = array.view(dtype=labels.dtype).reshape(-1)

    assert np.all(array == labels)


def test_arange_one_argument():
    labels_arange = Labels.arange("name", 10)
    assert labels_arange.asarray().shape == (10, 1)
    assert labels_arange.names == ("name",)
    np.testing.assert_equal(labels_arange.asarray().reshape((-1,)), np.arange(10))

<<<<<<< HEAD
=======
    labels_arange = Labels.arange("name", stop=10)
    assert labels_arange.asarray().shape == (10, 1)
    assert labels_arange.names == ("name",)
    np.testing.assert_equal(labels_arange.asarray().reshape((-1,)), np.arange(10))

>>>>>>> 16cfe8eb

def test_arange_two_arguments():
    labels_arange = Labels.arange("dummy", 10, 42)
    assert labels_arange.names == ("dummy",)
    np.testing.assert_equal(labels_arange.asarray().reshape((-1,)), np.arange(10, 42))

    labels_arange = Labels.arange("dummy", start=10, stop=42)
    assert labels_arange.names == ("dummy",)
    np.testing.assert_equal(labels_arange.asarray().reshape((-1,)), np.arange(10, 42))


def test_arange_three_arguments():
    labels_arange = Labels.arange("samples", 0, 10, 2)
    assert labels_arange.names == ("samples",)
    np.testing.assert_equal(labels_arange.asarray().reshape((-1,)), np.arange(0, 10, 2))

<<<<<<< HEAD
=======
    labels_arange = Labels.arange("samples", start=0, stop=10, step=2)
    assert labels_arange.names == ("samples",)
    np.testing.assert_equal(labels_arange.asarray().reshape((-1,)), np.arange(0, 10, 2))

>>>>>>> 16cfe8eb

def test_arange_incorrect_arguments():
    with pytest.raises(
        ValueError,
        match="the maximum number of integer arguments accepted by "
        r"`Labels.arange\(\)` is 3. 4 were provided",
    ):
        Labels.arange("dummy", 0, 10, 2, 4)
    with pytest.raises(
        ValueError, match=r"please provide at least one integer for `Labels.arange\(\)`"
    ):
        Labels.arange("dummy")
    with pytest.raises(
        EquistoreError, match="invalid parameter: '0' is not a valid label name"
    ):
        Labels.arange(0, 1, 2)
    with pytest.raises(
        ValueError,
        match=r"all numbers provided to `Labels.arange\(\)` must be integers",
    ):
        Labels.arange(0.0, 1.0, 2)
    with pytest.raises(
        ValueError,
        match=r"all numbers provided to `Labels.arange\(\)` must be integers",
    ):
        Labels.arange("dummy", 0, 5, 0.2)
    with pytest.raises(
        ValueError,
        match="the only valid names for integer arguments to "
        r"`Labels.arange\(\)` are start, stop and step",
    ):
        Labels.arange("dummy", random=10)
    with pytest.raises(
        ValueError,
        match=r"all numbers provided to `Labels.arange\(\)` must be integers",
    ):
        Labels.arange(name="dummy", start=0.0, stop=1.0, step=2)
    with pytest.raises(
        ValueError,
        match=r"all numbers provided to `Labels.arange\(\)` must be integers",
    ):
        Labels.arange("dummy", start=0, stop=0.2)<|MERGE_RESOLUTION|>--- conflicted
+++ resolved
@@ -178,14 +178,11 @@
     assert labels_arange.names == ("name",)
     np.testing.assert_equal(labels_arange.asarray().reshape((-1,)), np.arange(10))
 
-<<<<<<< HEAD
-=======
     labels_arange = Labels.arange("name", stop=10)
     assert labels_arange.asarray().shape == (10, 1)
     assert labels_arange.names == ("name",)
     np.testing.assert_equal(labels_arange.asarray().reshape((-1,)), np.arange(10))
 
->>>>>>> 16cfe8eb
 
 def test_arange_two_arguments():
     labels_arange = Labels.arange("dummy", 10, 42)
@@ -202,13 +199,10 @@
     assert labels_arange.names == ("samples",)
     np.testing.assert_equal(labels_arange.asarray().reshape((-1,)), np.arange(0, 10, 2))
 
-<<<<<<< HEAD
-=======
     labels_arange = Labels.arange("samples", start=0, stop=10, step=2)
     assert labels_arange.names == ("samples",)
     np.testing.assert_equal(labels_arange.asarray().reshape((-1,)), np.arange(0, 10, 2))
 
->>>>>>> 16cfe8eb
 
 def test_arange_incorrect_arguments():
     with pytest.raises(
