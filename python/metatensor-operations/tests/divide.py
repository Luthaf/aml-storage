--- conflicted
+++ resolved
@@ -287,7 +287,6 @@
     assert metatensor.allclose(tensor_result, tensor_sum, rtol=1e-8)
 
 
-<<<<<<< HEAD
     def test_self_multiply_tensors_gradient_additional_components(self):
         block_1 = TensorBlock(
             values=np.array([[1]]),
@@ -336,7 +335,7 @@
         quotient_tensor = metatensor.divide(tensor_1, tensor_2)
         assert metatensor.equal(tensor_result, quotient_tensor)
 
-=======
+
 def test_self_divide_error():
     block_1 = TensorBlock(
         values=np.array([[1, 2], [3, 5]]),
@@ -349,7 +348,6 @@
     B = np.ones((3, 4))
 
     message = "B should be a TensorMap or a scalar value"
->>>>>>> 32ad5bb4
 
     with pytest.raises(TypeError, match=message):
         metatensor.divide(A, B)