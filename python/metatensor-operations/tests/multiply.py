--- conflicted
+++ resolved
@@ -273,6 +273,7 @@
 
     assert metatensor.allclose(tensor_result, tensor_sum)
 
+
     def test_self_multiply_tensors_gradient_additional_components(self):
         block_1 = TensorBlock(
             values=np.array([[1]]),
@@ -321,8 +322,7 @@
         product_tensor = metatensor.multiply(tensor_1, tensor_2)
         assert metatensor.equal(tensor_result, product_tensor)
 
-<<<<<<< HEAD
-=======
+
 def test_self_multiply_error():
     block_1 = TensorBlock(
         values=np.array([[1, 2], [3, 5]]),
@@ -333,7 +333,6 @@
     keys = Labels(names=["key_1", "key_2"], values=np.array([[0, 0]]))
     A = TensorMap(keys, [block_1])
     B = np.ones((3, 4))
->>>>>>> 32ad5bb4
 
     message = "B should be a TensorMap or a scalar value"
     with pytest.raises(TypeError, match=message):
