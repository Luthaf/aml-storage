import datetime
import json
import math
import os
import platform
import warnings
from typing import Dict, List, Optional

import torch
from torch.profiler import record_function

from .. import Labels, TensorBlock, TensorMap
from .. import __version__ as metatensor_version
from .. import dtype_name
from . import (
    ModelCapabilities,
    ModelEvaluationOptions,
    ModelMetadata,
    ModelOutput,
    NeighborListOptions,
    System,
    check_atomistic_model,
    load_model_extensions,
    unit_conversion_factor,
)
from ._extensions import _collect_extensions
from .outputs import _check_outputs


def load_atomistic_model(path, extensions_directory=None) -> "MetatensorAtomisticModel":
    """
    Check and then load the metatensor atomistic model at the given `path`.

    This function calls :py:func:`metatensor.torch.atomistic.check_atomistic_model()`
    and :py:func:`metatensor.torch.atomistic.load_model_extensions()` before attempting
    to load the model.

    :param path: path to an exported metatensor model
    :param extensions_directory: path to a directory containing all extensions required
        by the exported model
    """
    load_model_extensions(path, extensions_directory)
    check_atomistic_model(path)
    return torch.jit.load(path)


class ModelInterface(torch.nn.Module):
    """
    Interface for models that can be used with :py:class:`MetatensorAtomisticModel`.

    There are several requirements that models must satisfy to be usable with
    :py:class:`MetatensorAtomisticModel`. The main one is concerns the
    :py:meth:`forward` function, which must have the signature defined in this
    interface.

    Additionally, the model can request neighbor lists to be computed by the simulation
    engine, and stored inside the input :py:class:`System`. This is done by defining the
    optional :py:meth:`requested_neighbor_lists` method for the model or any of it's
    sub-module.

    :py:class:`MetatensorAtomisticModel` will check if ``requested_neighbor_lists`` is
    defined for all the sub-modules of the model, then collect and unify identical
    requests for the simulation engine.
    """

    def __init__():
        """"""
        pass

    def forward(
        self,
        systems: List[System],
        outputs: Dict[str, ModelOutput],
        selected_atoms: Optional[Labels],
    ) -> Dict[str, TensorMap]:
        """
        This function should run the model for the given ``systems``, returning the
        requested ``outputs``. If ``selected_atoms`` is a set of :py:class:`Labels`,
        only the corresponding atoms should be included as "main" atoms in the
        calculation and the output.

        ``outputs`` will be a subset of the capabilities that where declared when
        exporting the model. For example if a model can compute both an ``"energy"`` and
        a ``"charge"`` output, the simulation engine might only request one them.

        The returned dictionary should have the same keys as ``outputs``, and the values
        should contains the corresponding properties of the ``systems``, as computed for
        the subset of atoms defined in ``selected_atoms``. Some outputs are
        standardized, and have additional constrains on how the associated metadata
        should look like, documented in the :ref:`atomistic-models-outputs` section. If
        you want to define a new output for your own usage, it name should looks like
        ``"<domain>::<output>"``, where ``<domain>`` indicates who defines this new
        output and ``<output>`` describes the output itself. For example,
        ``"my-package::foobar"`` for a ``foobar`` output defined in ``my-package``.

        The main use case for ``selected_atoms`` is domain decomposition, where the
        :py:class:`System` given to a model might contain both atoms in the current
        domain and some atoms from other domains; and the calculation should produce
        per-atom output only for the atoms in the domain (but still accounting for atoms
        from the other domains as potential neighbors).

        :param systems: atomistic systems on which to run the calculation
        :param outputs: set of outputs requested by the simulation engine
        :param selected_atoms: subset of atoms that should be included in the output,
            defaults to None
        :return: properties of the systems, as predicted by the machine learning model
        """

    def requested_neighbor_lists(self) -> List[NeighborListOptions]:
        """
        Optional function declaring which neighbors list this model requires.

        This function can be defined on either the root model or any of it's
        sub-modules. A single module can request multiple neighbors list simultaneously
        if it needs them.

        It is then the responsibility of the code calling the model to:

        1. call this function (or more generally
           :py:meth:`MetatensorAtomisticModel.requested_neighbor_lists`) to get the
           list of requests;
        2. compute all neighbor lists corresponding to these requests and add them to
           the systems before calling the model.
        """


# This class name is prefixed with `Metatensor` because we are checking the class name
# before loading a saved model `check_atomistic_model`, to try to prevent people from
# loading arbitrary pytorch models inside the metatensor interface.
class MetatensorAtomisticModel(torch.nn.Module):
    """
    :py:class:`MetatensorAtomisticModel` is the main entry point for atomistic machine
    learning based on metatensor. It is the interface between custom, user-defined
    models and simulation engines. Users should wrap their models with this class, and
    use :py:meth:`save()` to save the wrapped model to a file. The exported models
    can then be loaded by a simulation engine to compute properties of atomistic
    systems.

    When wrapping a ``module``, you should declare what the model is capable of (using
    :py:class:`ModelCapabilities`). This includes what units the model expects as input
    and what properties the model can compute (using :py:class:`ModelOutput`). The
    simulation engine will then ask the model to compute some subset of these properties
    (through a :py:class:`ModelEvaluationOptions`), on all or a subset of atoms of an
    atomistic system.

    The wrapped module must follow the interface defined by :py:class:`ModelInterface`,
    should not already be compiled by TorchScript, and should be in "eval" mode (i.e.
    ``module.training`` should be ``False``).

    For example, a custom module predicting the energy as a constant value times the
    number of atoms could look like this

    >>> class ConstantEnergy(torch.nn.Module):
    ...     def __init__(self, constant: float):
    ...         super().__init__()
    ...         self.constant = torch.tensor(constant).reshape(1, 1)
    ...
    ...     def forward(
    ...         self,
    ...         systems: List[System],
    ...         outputs: Dict[str, ModelOutput],
    ...         selected_atoms: Optional[Labels] = None,
    ...     ) -> Dict[str, TensorMap]:
    ...         results: Dict[str, TensorMap] = {}
    ...         if "energy" in outputs:
    ...             if outputs["energy"].per_atom:
    ...                 raise NotImplementedError("per atom energy is not implemented")
    ...
    ...             dtype = systems[0].positions.dtype
    ...             energies = torch.zeros(len(systems), 1, dtype=dtype)
    ...             for i, system in enumerate(systems):
    ...                 if selected_atoms is None:
    ...                     n_atoms = len(system)
    ...                 else:
    ...                     n_atoms = len(selected_atoms)
    ...
    ...                 energies[i] = self.constant * n_atoms
    ...
    ...             systems_idx = torch.tensor([[i] for i in range(len(systems))])
    ...             energy_block = TensorBlock(
    ...                 values=energies,
    ...                 samples=Labels(["system"], systems_idx.to(torch.int32)),
    ...                 components=torch.jit.annotate(List[Labels], []),
    ...                 properties=Labels(["energy"], torch.tensor([[0]])),
    ...             )
    ...
    ...             results["energy"] = TensorMap(
    ...                 keys=Labels(["_"], torch.tensor([[0]])),
    ...                 blocks=[energy_block],
    ...             )
    ...
    ...         return results
    ...

    Wrapping and exporting this model would then look like this:

    >>> import os
    >>> import tempfile
    >>> from metatensor.torch.atomistic import MetatensorAtomisticModel
    >>> from metatensor.torch.atomistic import (
    ...     ModelCapabilities,
    ...     ModelOutput,
    ...     ModelMetadata,
    ... )
    >>> model = ConstantEnergy(constant=3.141592)
    >>> # put the model in inference mode
    >>> model = model.eval()
    >>> # Define the model capabilities
    >>> capabilities = ModelCapabilities(
    ...     outputs={
    ...         "energy": ModelOutput(
    ...             quantity="energy",
    ...             unit="eV",
    ...             per_atom=False,
    ...             explicit_gradients=[],
    ...         ),
    ...     },
    ...     atomic_types=[1, 2, 6, 8, 12],
    ...     interaction_range=0.0,
    ...     length_unit="angstrom",
    ...     supported_devices=["cpu"],
    ...     dtype="float64",
    ... )
    >>> # define metadata about this model
    >>> metadata = ModelMetadata(
    ...     name="model-name",
    ...     authors=["Some Author", "Another One"],
    ...     # references and long description can also be added
    ... )
    >>> # wrap the model
    >>> wrapped = MetatensorAtomisticModel(model, metadata, capabilities)
    >>> # save the wrapped model to disk
    >>> with tempfile.TemporaryDirectory() as directory:
    ...     wrapped.save(os.path.join(directory, "constant-energy-model.pt"))
    ...
    """

    # Some annotation to make the TorchScript compiler happy
    _requested_neighbor_lists: List[NeighborListOptions]

    # Documentation for the module attribute
    module: ModelInterface
    """
    The torch module wrapped by this :py:class:`MetatensorAtomisticModel`.
    Reading from this attribute is safe, but modifying it is not recommended,
    unless you are familiar with the implementation of the model.
    """

    def __init__(
        self,
        module: ModelInterface,
        metadata: ModelMetadata,
        capabilities: ModelCapabilities,
    ):
        """
        :param module: The torch module to wrap and export.
        :param capabilities: Description of the model capabilities.
        """
        super().__init__()

        if not isinstance(module, torch.nn.Module):
            raise TypeError(f"`module` should be a torch.nn.Module, not {type(module)}")

        if isinstance(module, torch.jit.RecursiveScriptModule):
            raise TypeError("module should not already be a ScriptModule")

        if module.training:
            raise ValueError("module should not be in training mode")

        _check_annotation(module)
        self.module = module

        # ============================================================================ #

        # recursively explore `module` to get all the requested_neighbor_lists
        self._requested_neighbor_lists = []
        _get_requested_neighbor_lists(
            self.module,
            self.module.__class__.__name__,
            self._requested_neighbor_lists,
            capabilities.length_unit,
        )
        # ============================================================================ #

        self._metadata = metadata
        self._capabilities = capabilities

        # check that some required capabilities are set
        if capabilities.interaction_range < 0:
            raise ValueError(
                "`capabilities.interaction_range` was not set, "
                "but it is required to run simulations"
            )

        if math.isnan(capabilities.interaction_range):
            raise ValueError(
                "`capabilities.interaction_range` should be a "
                "float between 0 and infinity"
            )

        if len(capabilities.supported_devices) == 0:
            raise ValueError(
                "`capabilities.supported_devices` was not set, "
                "but it is required to run simulations."
            )

        if capabilities.dtype == "":
            raise ValueError(
                "`capabilities.dtype` was not set, "
                "but it is required to run simulations."
            )

        if capabilities.dtype == "float32":
            self._model_dtype = torch.float32
        elif capabilities.dtype == "float64":
            self._model_dtype = torch.float64
        else:
            raise ValueError(f"unknown dtype in capabilities: {capabilities.dtype}")

    def wrappedmodule(self) -> torch.nn.Module:
        """Get the module wrapped in this :py:class:`MetatensorAtomisticModel`"""
        return self.module

    @torch.jit.export
    def capabilities(self) -> ModelCapabilities:
        """Get the capabilities of the wrapped model"""
        return self._capabilities

    @torch.jit.export
    def metadata(self) -> ModelMetadata:
        """Get the metadata of the wrapped model"""
        return self._metadata

    @torch.jit.export
    def requested_neighbor_lists(self) -> List[NeighborListOptions]:
        """
        Get the neighbors lists required by the wrapped model or any of the child
        module.
        """
        return self._requested_neighbor_lists

    def forward(
        self,
        systems: List[System],
        options: ModelEvaluationOptions,
        check_consistency: bool,
    ) -> Dict[str, TensorMap]:
        """Run the wrapped model and return the corresponding outputs.

        Before running the model, this will convert the ``systems`` data from the engine
        unit to the model unit, including all neighbors lists distances.

        After running the model, this will convert all the outputs from the model units
        to the engine units.

        :param systems: input systems on which we should run the model. The systems
            should already contain all neighbors lists corresponding to the options in
            :py:meth:`requested_neighbor_lists()`.
        :param options: options for this run of the model
        :param check_consistency: Should we run additional check that everything is
            consistent? This should be set to ``True`` when verifying a model, and to
            ``False`` once you are sure everything is running fine.

        :return: A dictionary containing all the model outputs
        """

        if check_consistency:
            with record_function("MetatensorAtomisticModel::check_inputs"):
                _check_inputs(
                    capabilities=self._capabilities,
                    requested_neighbor_lists=self._requested_neighbor_lists,
                    systems=systems,
                    options=options,
                    expected_dtype=self._model_dtype,
                )

        # convert systems from engine to model units
        with record_function("MetatensorAtomisticModel::convert_units_input"):
            if self._capabilities.length_unit != options.length_unit:
                conversion = unit_conversion_factor(
                    quantity="length",
                    from_unit=options.length_unit,
                    to_unit=self._capabilities.length_unit,
                )

                systems = _convert_systems_units(
                    systems,
                    conversion,
                    model_length_unit=self._capabilities.length_unit,
                    system_length_unit=options.length_unit,
                )

        # run the actual calculations
<<<<<<< HEAD
        outputs = self.module(
            systems=systems,
            outputs=options.outputs,
            selected_atoms=options.selected_atoms,
        )

        if check_consistency:
            _check_outputs(
=======
        with record_function("Model::forward"):
            outputs = self._module(
>>>>>>> f62e69e8
                systems=systems,
                outputs=options.outputs,
                selected_atoms=options.selected_atoms,
            )

        if check_consistency:
            with record_function("MetatensorAtomisticModel::check_outputs"):
                _check_outputs(
                    systems=systems,
                    requested=options.outputs,
                    selected_atoms=options.selected_atoms,
                    outputs=outputs,
                    expected_dtype=self._model_dtype,
                )

        # convert outputs from model to engine units
        with record_function("MetatensorAtomisticModel::convert_units_output"):
            for name, output in outputs.items():
                declared = self._capabilities.outputs[name]
                requested = options.outputs[name]
                if declared.quantity == "" or requested.quantity == "":
                    continue

                if declared.quantity != requested.quantity:
                    raise ValueError(
                        f"model produces values as '{declared.quantity}' for the "
                        f"'{name}' output, but the engine requested "
                        f"'{requested.quantity}'"
                    )

                conversion = unit_conversion_factor(
                    quantity=declared.quantity,
                    from_unit=declared.unit,
                    to_unit=requested.unit,
                )

                if conversion != 1.0:
                    for block in output.blocks():
                        block.values[:] *= conversion
                        for _, gradient in block.gradients():
                            gradient.values[:] *= conversion

        return outputs

    def export(self, file: str, collect_extensions: Optional[str] = None):
        """Export this model to a file that can then be loaded by simulation engine.

        .. warning::
            :py:meth:`export` is deprecated. Use :py:meth:`save` instead.

        :param file: where to save the model. This can be a path or a file-like object.
        :param collect_extensions: if not None, all currently loaded PyTorch extension
            will be collected in this directory. If this directory already exists, it
            is removed and re-created.
        """
        warnings.warn(
            message="`export()` is deprecated, use `save()` instead",
            category=DeprecationWarning,
            stacklevel=2,
        )
        return self.save(file, collect_extensions)

    def save(self, file: str, collect_extensions: Optional[str] = None):
        """Save this model to a file that can then be loaded by simulation engine.

        :param file: where to save the model. This can be a path or a file-like object.
        :param collect_extensions: if not None, all currently loaded PyTorch extension
            will be collected in this directory. If this directory already exists, it
            is removed and re-created.
        """
        module = self.eval()
        if os.environ.get("PYTORCH_JIT") == "0":
            raise RuntimeError(
                "found PYTORCH_JIT=0 in the environment, "
                "we can not save models without TorchScript"
            )

        try:
            module = torch.jit.script(module)
        except RuntimeError as e:
            raise RuntimeError("could not convert the module to TorchScript") from e

        # TODO: can we freeze these?
        # module = torch.jit.freeze(module)

        # Metadata about where and when the model was exported
        export_metadata = {
            "date": datetime.datetime.now(datetime.timezone.utc).isoformat(),
            "platform": platform.machine() + "-" + platform.system(),
            # TODO: user/hostname?
        }

        if collect_extensions is not None:
            export_metadata["extensions_directory"] = str(collect_extensions)

        extensions, deps = _collect_extensions(extensions_path=collect_extensions)

        torch.jit.save(
            module.to("cpu"),  # this allows to torch.jit.load without devices
            file,
            _extra_files={
                "torch-version": torch.__version__,
                "metatensor-version": metatensor_version,
                "extensions": json.dumps(extensions),
                "extensions-deps": json.dumps(deps),
                "metadata": json.dumps(export_metadata),
            },
        )


def _get_requested_neighbor_lists(
    module: torch.nn.Module,
    module_name: str,
    requested: List[NeighborListOptions],
    length_unit: str,
):
    if hasattr(module, "requested_neighbor_lists"):
        for new_options in module.requested_neighbor_lists():
            new_options.add_requestor(module_name)

            already_requested = False
            for existing in requested:
                if existing == new_options:
                    already_requested = True
                    for requestor in new_options.requestors():
                        existing.add_requestor(requestor)

            if not already_requested:
                if new_options.length_unit not in ["", length_unit]:
                    raise ValueError(
                        f"NeighborsListOptions from {module_name} already have a "
                        f"length unit ('{new_options.length_unit}') which does not "
                        f"match the model length units ('{length_unit}')"
                    )

                new_options.length_unit = length_unit
                requested.append(new_options)

    for child_name, child in module.named_children():
        _get_requested_neighbor_lists(
            module=child,
            module_name=module_name + "." + child_name,
            requested=requested,
            length_unit=length_unit,
        )


def _check_annotation(module: torch.nn.Module):
    # check annotations on forward
    annotations = module.forward.__annotations__
    expected_arguments = [
        "systems",
        "outputs",
        "selected_atoms",
        "return",
    ]

    expected_signature = (
        "`forward(self, "
        "systems: List[System], "
        "outputs: Dict[str, ModelOutput], "
        "selected_atoms: Optional[Labels]"
        ") -> Dict[str, TensorMap]`"
    )

    if list(annotations.keys()) != expected_arguments:
        raise TypeError(
            "`module.forward()` takes unexpected arguments, expected signature is "
            + expected_signature
        )

    if annotations["systems"] != List[System]:
        raise TypeError(
            "`systems` argument must be a list of metatensor atomistic `System`, "
            f"not {annotations['system']}"
        )

    if annotations["outputs"] != Dict[str, ModelOutput]:
        raise TypeError(
            "`outputs` argument must be `Dict[str, ModelOutput]`, "
            f"not {annotations['outputs']}"
        )

    if annotations["selected_atoms"] != Optional[Labels]:
        raise TypeError(
            "`selected_atoms` argument must be `Optional[Labels]`, "
            f"not {annotations['selected_atoms']}"
        )

    if annotations["return"] != Dict[str, TensorMap]:
        raise TypeError(
            "`forward()` must return a `Dict[str, TensorMap]`, "
            f"not {annotations['return']}"
        )


def _check_inputs(
    capabilities: ModelCapabilities,
    requested_neighbor_lists: List[NeighborListOptions],
    systems: List[System],
    options: ModelEvaluationOptions,
    expected_dtype: torch.dtype,
):
    if len(systems) == 0:
        return

    global_device = systems[0].device
    global_dtype = systems[0].positions.dtype

    if global_dtype != expected_dtype:
        raise ValueError(
            f"wrong dtype for the data: the model wants {dtype_name(expected_dtype)}, "
            f"we got {dtype_name(global_dtype)}"
        )

    # check that the requested outputs match what the model can do
    for name, requested in options.outputs.items():
        if name not in capabilities.outputs:
            raise ValueError(
                f"this model can not compute '{name}', the implemented "
                f"outputs are {capabilities.outputs.keys()}"
            )

        possible = capabilities.outputs[name]

        for parameter in requested.explicit_gradients:
            if parameter not in possible.explicit_gradients:
                raise ValueError(
                    f"this model can not compute explicit gradients of '{name}' "
                    f"with respect to '{parameter}'"
                )

        if requested.per_atom and not possible.per_atom:
            raise ValueError(
                f"this model can not compute '{name}' per atom, only globally"
            )

    selected_atoms = options.selected_atoms
    if selected_atoms is not None:
        if selected_atoms.device != global_device:
            raise ValueError(
                "expected all selected_atoms to be on the same device as the systems, "
                f"got {selected_atoms.device} and {global_device}"
            )

        if selected_atoms.names != ["system", "atom"]:
            raise ValueError(
                "invalid names for selected_atoms: expected "
                f"['system', 'atom'], got {selected_atoms.names}"
            )

        possible_atoms_values: List[List[int]] = []
        for s, system in enumerate(systems):
            for a in range(len(system)):
                possible_atoms_values.append([s, a])

        possible_atoms = Labels(
            ["system", "atom"],
            torch.tensor(possible_atoms_values, device=global_device),
        )

        intersection = selected_atoms.intersection(possible_atoms)
        if len(intersection) != len(selected_atoms):
            raise ValueError(
                "invalid selected_atoms: there are entries that are not "
                "possible for the current systems"
            )

    for system in systems:
        if system.device != global_device:
            raise ValueError(
                "expected all systems to be on the same device, "
                f"got {global_device} and {system.device}"
            )

        if not system.positions.dtype == global_dtype:
            raise ValueError(
                "expected all systems to have the same dtype, "
                f"got {global_dtype} and {system.positions.dtype}"
            )

        # check that the atomic types of the system match the one the model supports
        all_types = torch.unique(system.types)
        for atom_type in all_types:
            if atom_type not in capabilities.atomic_types:
                raise ValueError(
                    f"this model can not run for the atomic type '{atom_type.item()}'"
                )

        # Check neighbors lists
        known_neighbor_lists = system.known_neighbor_lists()
        for request in requested_neighbor_lists:
            found = False
            for known in known_neighbor_lists:
                if request == known:
                    found = True

            if not found:
                raise ValueError(
                    "missing neighbors list in the system: the model requested "
                    f"a list for {request}, but it was not computed and stored "
                    "in the system"
                )


def _convert_systems_units(
    systems: List[System],
    conversion: float,
    model_length_unit: str,
    system_length_unit: str,
) -> List[System]:
    if conversion == 1.0:
        return systems

    new_systems: List[System] = []
    for system in systems:
        new_system = System(
            types=system.types,
            positions=conversion * system.positions,
            cell=conversion * system.cell,
        )

        # also update the neighbors list distances
        for request in system.known_neighbor_lists():
            neighbors = system.get_neighbor_list(request)
            new_system.add_neighbor_list(
                request,
                TensorBlock(
                    values=conversion * neighbors.values,
                    samples=neighbors.samples,
                    components=neighbors.components,
                    properties=neighbors.properties,
                ),
            )

        known_data = system.known_data()
        if len(known_data) != 0:
            warnings.warn(
                "the model requires a different length unit "
                f"({model_length_unit}) than the system ({system_length_unit}), "
                f"but we don't know how to convert custom data ({known_data}) "
                "accordingly",
                stacklevel=2,
            )

        for data in known_data:
            new_system.add_data(data, system.get_data(data))

        new_systems.append(new_system)

    return new_systems<|MERGE_RESOLUTION|>--- conflicted
+++ resolved
@@ -391,19 +391,8 @@
                 )
 
         # run the actual calculations
-<<<<<<< HEAD
-        outputs = self.module(
-            systems=systems,
-            outputs=options.outputs,
-            selected_atoms=options.selected_atoms,
-        )
-
-        if check_consistency:
-            _check_outputs(
-=======
         with record_function("Model::forward"):
-            outputs = self._module(
->>>>>>> f62e69e8
+            outputs = self.module(
                 systems=systems,
                 outputs=options.outputs,
                 selected_atoms=options.selected_atoms,
