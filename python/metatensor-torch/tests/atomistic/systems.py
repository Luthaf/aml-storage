import os

import pytest
import torch
from packaging import version

import metatensor.torch
from metatensor.torch import Labels, TensorBlock
from metatensor.torch.atomistic import NeighborListOptions, System

from .. import _tests_utils


@pytest.fixture
def types():
    return torch.tensor([1, -2, 3, 1, 1, 1, 3, 3])


@pytest.fixture
def positions():
    return torch.rand((8, 3))


@pytest.fixture
def cell():
    return torch.tensor([[12.0, 0, 0], [0, 12.3, 0], [0, 0, 10]])


@pytest.fixture
def pbc():
    return torch.tensor([True, True, True])


@pytest.fixture
def system(types, positions, cell, pbc):
    return System(types=types, positions=positions, cell=cell, pbc=pbc)


@pytest.fixture
def neighbors():
    return TensorBlock(
        values=torch.zeros(2, 3, 1),
        samples=Labels(
            [
                "first_atom",
                "second_atom",
                "cell_shift_a",
                "cell_shift_b",
                "cell_shift_c",
            ],
            torch.tensor(
                [
                    (0, 1, 0, 0, 0),
                    (0, 2, 1, 0, -1),
                ]
            ),
        ),
        components=[Labels.range("xyz", 3)],
        properties=Labels.range("distance", 1),
    )


def test_system(types, positions, cell, pbc, neighbors):
    system = System(types, positions, cell, pbc)

    assert torch.all(system.types == types)
    assert torch.all(system.positions == positions)
    assert torch.all(system.cell == cell)
    assert torch.all(system.pbc == pbc)

    expected = "System with 8 atoms, periodic cell: [12, 0, 0, 0, 12.3, 0, 0, 0, 10]"
    assert str(system) == expected
    if version.parse(torch.__version__) >= version.parse("2.1"):
        # custom __repr__ definitions are only available since torch 2.1
        assert repr(system) == expected

    system = System(
        types,
        positions,
        cell=torch.zeros_like(cell),
        pbc=torch.tensor([False, False, False]),
    )
    expected = "System with 8 atoms, non periodic"
    assert str(system) == expected
    if version.parse(torch.__version__) >= version.parse("2.1"):
        # custom __repr__ definitions are only available since torch 2.1
        assert repr(system) == expected

    options = NeighborListOptions(cutoff=3.5, full_list=False)
    system.add_neighbor_list(options, neighbors)

    assert metatensor.torch.equal_block(system.get_neighbor_list(options), neighbors)

    message = (
        "No neighbor list for NeighborListOptions\\(cutoff=3.500000, "
        "full_list=True\\) was found.\n"
        "Is it part of the `requested_neighbor_lists` for this model?"
    )
    with pytest.raises(ValueError, match=message):
        system.get_neighbor_list(NeighborListOptions(cutoff=3.5, full_list=True))

    message = (
        "the neighbors list for NeighborListOptions\\(cutoff=3.500000, "
        "full_list=False\\) already exists in this system"
    )
    with pytest.raises(ValueError, match=message):
        system.add_neighbor_list(options, neighbors)

    assert system.known_neighbor_lists() == [
        NeighborListOptions(cutoff=3.5, full_list=False)
    ]


def test_custom_data(system):
    data = TensorBlock(
        values=torch.zeros(3, 10),
        samples=Labels.range("foo", 3),
        components=[],
        properties=Labels.range("distance", 10),
    )

    system.add_data("data-name", data)
    message = (
        "custom data 'data-name' is experimental, please contact metatensor's "
        "developers to add this data as a member of the `System` class"
    )
    with pytest.warns(UserWarning, match=message):
        stored_data = system.get_data("data-name")

    assert metatensor.torch.equal_block(stored_data, data)
    # should only warn once
    _ = system.get_data("data-name")

    assert system.known_data() == ["data-name"]

    message = (
        "custom data name 'not this' is invalid: only \\[a-z A-Z 0-9 _-\\] are accepted"
    )
    with pytest.raises(ValueError, match=message):
        system.add_data("not this", data)

    message = "custom data can not be named 'positions'"
    with pytest.raises(ValueError, match=message):
        system.add_data("positions", data)

    message = "custom data 'data-name' is already present in this system"
    with pytest.raises(ValueError, match=message):
        system.add_data("data-name", data)

    new_data = data.copy()
    new_data.values[:] = 12
    # this should work
    system.add_data("data-name", new_data, override=True)

    assert metatensor.torch.equal_block(system.get_data("data-name"), new_data)


def test_data_validation(types, positions, cell, pbc):
    # this should run without error:
    system = System(types, positions, cell, pbc)

    # ===== types checks ===== #
    message = (
        "`types`, `positions`, `cell`, and `pbc` must be on the same "
        "device, got meta, cpu, cpu, and cpu"
    )
    with pytest.raises(ValueError, match=message):
        System(types.to(device="meta"), positions, cell, pbc)

    message = (
        "new `types` must be on the same device as existing data, got meta and cpu"
    )
    with pytest.raises(ValueError, match=message):
        system.types = types.to(device="meta")

    message = "`types` must be a 1 dimensional tensor, got a tensor with 2 dimensions"
    with pytest.raises(ValueError, match=message):
        System(types.reshape(-1, 1), positions, cell, pbc)

    message = (
        "new `types` must be a 1 dimensional tensor, got a tensor with 2 dimensions"
    )
    with pytest.raises(ValueError, match=message):
        system.types = types.reshape(-1, 1)

    message = "`types` must be a tensor of integers, got torch.float64 instead"
    with pytest.raises(ValueError, match=message):
        System(types.to(dtype=torch.float64), positions, cell, pbc)

    message = "`types` must be a tensor of integers, got torch.float64 instead"
    with pytest.raises(ValueError, match=message):
        system.types = types.to(dtype=torch.float64)

    # ===== positions checks ===== #
    message = (
        "`types`, `positions`, `cell`, and `pbc` must be on the same device, "
        "got cpu, meta, cpu, and cpu"
    )
    with pytest.raises(ValueError, match=message):
        System(types, positions.to(device="meta"), cell, pbc)

    message = (
        "new `positions` must be on the same device as existing data, got meta and cpu"
    )
    with pytest.raises(ValueError, match=message):
        system.positions = positions.to(device="meta")

    message = (
        "`positions` must be a 2 dimensional tensor, got a tensor with 3 dimensions"
    )
    with pytest.raises(ValueError, match=message):
        System(types, positions.reshape(1, -1, 3), cell, pbc)

    message = (
        "new `positions` must be a 2 dimensional tensor, got a tensor with 3 dimensions"
    )
    with pytest.raises(ValueError, match=message):
        system.positions = positions.reshape(1, -1, 3)

    message = (
        "`positions` must be a \\(len\\(types\\) x 3\\) tensor, "
        "got a tensor with shape \\[8, 3\\]"
    )
    with pytest.raises(ValueError, match=message):
        System(torch.hstack([types, types]), positions, cell, pbc)

    message = (
        "`positions` must be a \\(len\\(types\\) x 3\\) tensor, "
        "got a tensor with shape \\[16, 3\\]"
    )
    with pytest.raises(ValueError, match=message):
        system.positions = torch.vstack([positions, positions])

    message = (
        "`positions` must be a tensor of floating point data, got torch.int32 instead"
    )
    with pytest.raises(ValueError, match=message):
        System(types, positions.to(dtype=torch.int32), cell, pbc)

    message = (
        "new `positions` must have the same dtype as existing data, "
        "got torch.float64 and torch.float32"
    )
    with pytest.raises(ValueError, match=message):
        system.positions = positions.to(dtype=torch.float64)

    # ===== cell checks ===== #
    message = (
        "`types`, `positions`, `cell`, and `pbc` must be on the same device, "
        "got cpu, cpu, meta, and cpu"
    )
    with pytest.raises(ValueError, match=message):
        System(types, positions, cell.to(device="meta"), pbc)

    message = "new `cell` must be on the same device as existing data, got meta and cpu"
    with pytest.raises(ValueError, match=message):
        system.cell = cell.to(device="meta")

    message = "`cell` must be a 2 dimensional tensor, got a tensor with 3 dimensions"
    with pytest.raises(ValueError, match=message):
        System(types, positions, cell.reshape(3, 1, 3), pbc)

    message = (
        "new `cell` must be a 2 dimensional tensor, got a tensor with 3 dimensions"
    )
    with pytest.raises(ValueError, match=message):
        system.cell = cell.reshape(3, 1, 3)

    message = "`cell` must be a \\(3 x 3\\) tensor, got a tensor with shape \\[6, 3\\]"
    with pytest.raises(ValueError, match=message):
        System(types, positions, torch.vstack([cell, cell]), pbc)

    message = (
        "new `cell` must be a \\(3 x 3\\) tensor, got a tensor with shape \\[6, 3\\]"
    )
    with pytest.raises(ValueError, match=message):
        system.cell = torch.vstack([cell, cell])

    message = (
        "`cell` must be have the same dtype as `positions`, "
        "got torch.int32 and torch.float32"
    )
    with pytest.raises(ValueError, match=message):
        System(types, positions, cell.to(dtype=torch.int32), pbc)

    message = (
        "new `cell` must have the same dtype as existing data, "
        "got torch.float64 and torch.float32"
    )
    with pytest.raises(ValueError, match=message):
        system.cell = cell.to(dtype=torch.float64)

    # ===== pbc checks ===== #
    message = (
        "`types`, `positions`, `cell`, and `pbc` must be on the same device, "
        "got cpu, cpu, cpu, and meta"
    )
    with pytest.raises(ValueError, match=message):
        System(types, positions, cell, pbc.to(device="meta"))

    message = "new `pbc` must be on the same device as existing data, got meta and cpu"
    with pytest.raises(ValueError, match=message):
        system.pbc = pbc.to(device="meta")

    message = "`pbc` must be a 1 dimensional tensor, got a tensor with 2 dimensions"
    with pytest.raises(ValueError, match=message):
        System(types, positions, cell, pbc.reshape(-1, 1))

    message = "new `pbc` must be a 1 dimensional tensor, got a tensor with 2 dimensions"
    with pytest.raises(ValueError, match=message):
        system.pbc = pbc.reshape(-1, 1)

    message = "`pbc` must be a tensor of booleans, got torch.int32 instead"
    with pytest.raises(ValueError, match=message):
        System(types, positions, cell, pbc.to(dtype=torch.int32))

    message = "`pbc` must be a tensor of booleans, got torch.int32 instead"
    with pytest.raises(ValueError, match=message):
        system.pbc = pbc.to(dtype=torch.int32)


def test_neighbors_validation(system):
    options = NeighborListOptions(cutoff=3.5, full_list=False)

    message = (
        "invalid samples for `neighbors`: the samples names must be 'first_atom', "
        "'second_atom', 'cell_shift_a', 'cell_shift_b', 'cell_shift_c'"
    )
    with pytest.raises(ValueError, match=message):
        neighbors = TensorBlock(
            values=torch.zeros(1, 3, 1),
            samples=Labels(
                [
                    "first_atom",
                    "second_atom",
                    "cell_shift_a",
                    "cell_shift_b",
                ],
                torch.tensor([(0, 1, 0, 0)]),
            ),
            components=[Labels.range("xyz", 3)],
            properties=Labels.range("distance", 1),
        )

        system.add_neighbor_list(options, neighbors)

    message = (
        "invalid components for `neighbors`: "
        "there should be a single 'xyz'=\\[0, 1, 2\\] component"
    )
    with pytest.raises(ValueError, match=message):
        neighbors = TensorBlock(
            values=torch.zeros(1, 3, 1),
            samples=Labels(
                [
                    "first_atom",
                    "second_atom",
                    "cell_shift_a",
                    "cell_shift_b",
                    "cell_shift_c",
                ],
                torch.tensor([(0, 1, 0, 0, 0)]),
            ),
            components=[Labels.range("a", 3)],
            properties=Labels.range("distance", 1),
        )

        system.add_neighbor_list(options, neighbors)

    message = (
        "invalid properties for `neighbors`: "
        "there should be a single 'distance'=0 property"
    )
    with pytest.raises(ValueError, match=message):
        neighbors = TensorBlock(
            values=torch.zeros(1, 3, 2),
            samples=Labels(
                [
                    "first_atom",
                    "second_atom",
                    "cell_shift_a",
                    "cell_shift_b",
                    "cell_shift_c",
                ],
                torch.tensor([(0, 1, 0, 0, 0)]),
            ),
            components=[Labels.range("xyz", 3)],
            properties=Labels.range("distance", 2),
        )

        system.add_neighbor_list(options, neighbors)

    message = "`neighbors` should not have any gradients"
    with pytest.raises(ValueError, match=message):
        neighbors = TensorBlock(
            values=torch.zeros(1, 3, 1),
            samples=Labels(
                [
                    "first_atom",
                    "second_atom",
                    "cell_shift_a",
                    "cell_shift_b",
                    "cell_shift_c",
                ],
                torch.tensor([(0, 1, 0, 0, 0)]),
            ),
            components=[Labels.range("xyz", 3)],
            properties=Labels.range("distance", 1),
        )

        neighbors.add_gradient(
            "gradient",
            TensorBlock(
                values=torch.zeros(1, 3, 1),
                samples=Labels.range("sample", 1),
                components=[Labels.range("xyz", 3)],
                properties=Labels.range("distance", 1),
            ),
        )

        system.add_neighbor_list(options, neighbors)

    message = (
        "`neighbors` device \\(meta\\) does not match this system's device \\(cpu\\)"
    )
    with pytest.raises(ValueError, match=message):
        neighbors = TensorBlock(
            values=torch.zeros(1, 3, 1).to(device="meta"),
            samples=Labels(
                [
                    "first_atom",
                    "second_atom",
                    "cell_shift_a",
                    "cell_shift_b",
                    "cell_shift_c",
                ],
                torch.tensor([(0, 1, 0, 0, 0)]),
            ).to(device="meta"),
            components=[Labels.range("xyz", 3).to(device="meta")],
            properties=Labels.range("distance", 1).to(device="meta"),
        )

        system.add_neighbor_list(options, neighbors)

    message = (
        "`neighbors` dtype \\(torch.float64\\) does not match "
        "this system's dtype \\(torch.float32\\)"
    )
    with pytest.raises(ValueError, match=message):
        neighbors = TensorBlock(
            values=torch.zeros(1, 3, 1).to(dtype=torch.float64),
            samples=Labels(
                [
                    "first_atom",
                    "second_atom",
                    "cell_shift_a",
                    "cell_shift_b",
                    "cell_shift_c",
                ],
                torch.tensor([(0, 1, 0, 0, 0)]),
            ),
            components=[Labels.range("xyz", 3)],
            properties=Labels.range("distance", 1),
        )

        system.add_neighbor_list(options, neighbors)


def test_to(system, neighbors):
    options = NeighborListOptions(cutoff=3.5, full_list=False)
    system.add_neighbor_list(options, neighbors)
    system.add_data("test-data", neighbors)

    assert system.device.type == torch.device("cpu").type
    if version.parse(torch.__version__) >= version.parse("2.1"):
        check_dtype(system, torch.float32)

    converted = system.to(dtype=torch.float64)
    if version.parse(torch.__version__) >= version.parse("2.1"):
        check_dtype(converted, torch.float64)

    devices = ["meta", torch.device("meta")]
    if _tests_utils.can_use_mps_backend():
        devices.append("mps")
        devices.append(torch.device("mps"))

    if torch.cuda.is_available():
        devices.append("cuda")
        devices.append("cuda:0")
        devices.append(torch.device("cuda"))

    for device in devices:
        moved = system.to(device=device)
        assert moved.device.type == torch.device(device).type

    # check that the code handles both positional and keyword arguments
    device = "meta"
    moved = system.to(device, dtype=torch.float32)
    moved = system.to(torch.float32, device)
    moved = system.to(torch.float32, device=device)
    moved = system.to(device, torch.float32)

    message = "can not give a device twice in `System.to`"
    with pytest.raises(ValueError, match=message):
        moved = system.to("meta", device="meta")

    message = "can not give a dtype twice in `System.to`"
    with pytest.raises(ValueError, match=message):
        moved = system.to(torch.float32, dtype=torch.float32)

    message = "unexpected type in `System.to`: Tensor"
    with pytest.raises(TypeError, match=message):
        moved = system.to(torch.tensor([0]))


# This function only works in script mode, because `block.dtype` is always an `int`, and
# `torch.dtype` is only an int in script mode.
@torch.jit.script
def check_dtype(system: System, dtype: torch.dtype):
    assert system.dtype == dtype


<<<<<<< HEAD
@pytest.mark.parametrize("dtype", [torch.float32, torch.float64])
@pytest.mark.parametrize("nl_size", [10, 100, 1000])
def test_save_load(tmpdir, dtype, nl_size):
    system = System(
        types=torch.tensor([1, 2, 3, 4]),
        positions=torch.rand((4, 3), dtype=dtype),
        cell=torch.rand((3, 3), dtype=dtype),
    )
    system.add_neighbor_list(
        NeighborListOptions(cutoff=3.5, full_list=False),
        TensorBlock(
            values=torch.rand(nl_size, 3, 1, dtype=dtype),
            samples=Labels(
                [
                    "first_atom",
                    "second_atom",
                    "cell_shift_a",
                    "cell_shift_b",
                    "cell_shift_c",
                ],
                torch.arange(nl_size * 5, dtype=torch.int64).reshape(nl_size, 5),
            ),
            components=[Labels.range("xyz", 3)],
            properties=Labels.range("distance", 1),
        ),
    )

    torch.save(system, os.path.join(tmpdir, "system.pt"))
    system_loaded = torch.load(os.path.join(tmpdir, "system.pt"))
    assert torch.equal(system.types, system_loaded.types)
    assert torch.equal(system.positions, system_loaded.positions)
    assert torch.equal(system.cell, system_loaded.cell)
    neigbor_list = system.get_neighbor_list(
        NeighborListOptions(cutoff=3.5, full_list=False)
    )
    neighbor_list_loaded = system_loaded.get_neighbor_list(
        NeighborListOptions(cutoff=3.5, full_list=False)
    )
    assert metatensor.torch.equal_block(neigbor_list, neighbor_list_loaded)
=======
def test_partial_pbc():
    system = System(
        torch.tensor([1]),
        torch.tensor([[1.0, 1.0, 1.0]]),
        torch.tensor([[1.0, 0.0, 0.0], [0.0, 0.0, 0.0], [0.0, 0.0, 1.0]]),
        pbc=torch.tensor([True, False, True]),
    )

    with pytest.raises(
        ValueError,
        match="if `pbc` is False along any direction, "
        "the corresponding cell vector must be zero",
    ):
        System(
            torch.tensor([1]),
            torch.tensor([[1.0, 1.0, 1.0]]),
            torch.tensor([[1.0, 0.0, 0.0], [0.0, 1.0, 0.0], [0.0, 0.0, 1.0]]),
            pbc=torch.tensor([True, False, True]),
        )

    with pytest.raises(
        ValueError,
        match="if `pbc` is False along any direction, "
        "the corresponding cell vector must be zero",
    ):
        system.pbc = torch.tensor([True, True, False])
>>>>>>> c0764c14
<|MERGE_RESOLUTION|>--- conflicted
+++ resolved
@@ -520,7 +520,6 @@
     assert system.dtype == dtype
 
 
-<<<<<<< HEAD
 @pytest.mark.parametrize("dtype", [torch.float32, torch.float64])
 @pytest.mark.parametrize("nl_size", [10, 100, 1000])
 def test_save_load(tmpdir, dtype, nl_size):
@@ -560,7 +559,8 @@
         NeighborListOptions(cutoff=3.5, full_list=False)
     )
     assert metatensor.torch.equal_block(neigbor_list, neighbor_list_loaded)
-=======
+
+
 def test_partial_pbc():
     system = System(
         torch.tensor([1]),
@@ -586,5 +586,4 @@
         match="if `pbc` is False along any direction, "
         "the corresponding cell vector must be zero",
     ):
-        system.pbc = torch.tensor([True, True, False])
->>>>>>> c0764c14
+        system.pbc = torch.tensor([True, True, False])