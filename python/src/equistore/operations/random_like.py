from typing import List, Union

from equistore import TensorBlock, TensorMap

from . import _dispatch
from .equal_metadata import _check_parameters_in_gradient_block


def random_uniform_like(
    tensor: TensorMap,
    parameters: Union[List[str], str] = None,
    requires_grad: bool = False,
) -> TensorMap:
    """
    Return a new :py:class:`TensorMap` with the same metadata as tensor, and all
    values randomly sampled from the uniform distribution between 0 and 1.

    :param tensor: Input tensor from which the metadata is taken.
    :param parameters: Which gradient parameter to copy. If ``None`` (default)
                       all gradient of ``tensor`` are present in the new tensor.
                       If empty list ``[]`` no gradients information are copied.
    :param requires_grad: If autograd should record operations for the returned
                          tensor. This option is only relevant for torch.

    Here is an example using this function. First we create a ``TensorMap`` with
    just one block with two gradients, named ``alpha`` and ``beta``, containing
    random data for values and gradients.

    >>> import numpy as np
    >>> import equistore
    >>> from equistore import TensorBlock, TensorMap, Labels
<<<<<<< HEAD
    ...
=======
>>>>>>> 16cfe8eb
    >>> np.random.seed(1)
    >>> block = TensorBlock(
    ...     values=np.random.rand(4, 3),
    ...     samples=Labels.arange("sample", 4),
    ...     components=[],
    ...     properties=Labels.arange("property", 3),
    ... )
    >>> block.add_gradient(
<<<<<<< HEAD
    ...    parameter="alpha",
    ...    data=np.random.rand(2, 3, 3),
    ...    samples=Labels(["sample", "atom"], np.array([[0, 0], [0, 2]])),
    ...    components=[Labels.arange("component", 3)],
    ... )
    ...
    >>> block.add_gradient(
    ...    parameter="beta",
    ...    data=np.random.rand(1, 3),
    ...    samples=Labels(["sample"], np.array([[0]])),
    ...    components=[],
    ... )
    ...
    >>> keys = Labels(names=["key"], values=np.array([[0]]))
    ...
    >>> tensor = TensorMap(keys, [block])
    ...
=======
    ...     parameter="alpha",
    ...     data=np.random.rand(2, 3, 3),
    ...     samples=Labels(["sample", "atom"], np.array([[0, 0], [0, 2]])),
    ...     components=[Labels.arange("component", 3)],
    ... )
    >>> block.add_gradient(
    ...     parameter="beta",
    ...     data=np.random.rand(1, 3),
    ...     samples=Labels(["sample"], np.array([[0]])),
    ...     components=[],
    ... )
    >>> keys = Labels(names=["key"], values=np.array([[0]]))
    >>> tensor = TensorMap(keys, [block])
>>>>>>> 16cfe8eb
    >>> print(tensor.block(0))
    TensorBlock
        samples (4): ['sample']
        components (): []
        properties (3): ['property']
        gradients: ['alpha', 'beta']

    Then we use the function ``random_uniform_like`` to create a
    :py:class:`TensorMap` with the same metadata as ``tensor``, but with all
    values set equal to random values.

    >>> tensor_random = equistore.random_uniform_like(tensor)
<<<<<<< HEAD
    ...
=======
>>>>>>> 16cfe8eb
    >>> print(tensor_random.block(0))
    TensorBlock
        samples (4): ['sample']
        components (): []
        properties (3): ['property']
        gradients: ['alpha', 'beta']
    >>> print(tensor_random.block(0).values)
    [[0.53316528 0.69187711 0.31551563]
     [0.68650093 0.83462567 0.01828828]
     [0.75014431 0.98886109 0.74816565]
     [0.28044399 0.78927933 0.10322601]]
<<<<<<< HEAD
    >>> print(tensor_random.block(0).gradient('alpha').data)
=======
    >>> print(tensor_random.block(0).gradient("alpha").data)
>>>>>>> 16cfe8eb
    [[[0.44789353 0.9085955  0.29361415]
      [0.28777534 0.13002857 0.01936696]
      [0.67883553 0.21162812 0.26554666]]
    <BLANKLINE>
     [[0.49157316 0.05336255 0.57411761]
      [0.14672857 0.58930554 0.69975836]
      [0.10233443 0.41405599 0.69440016]]]

    Note that if we copy just the gradient ``alpha``, ``beta`` is no longer
    available.

<<<<<<< HEAD
    >>> tensor_random = equistore.random_uniform_like(tensor,  parameters='alpha')
    ...
=======
    >>> tensor_random = equistore.random_uniform_like(tensor, parameters="alpha")
>>>>>>> 16cfe8eb
    >>> print(tensor_random.block(0).gradients_list())
    ['alpha']
    """
    blocks = []
    for block in tensor.blocks():
        blocks.append(
            random_uniform_like_block(
                block=block,
                parameters=parameters,
                requires_grad=requires_grad,
            )
        )
    return TensorMap(tensor.keys, blocks)


def random_uniform_like_block(
    block: TensorBlock,
    parameters: Union[List[str], str] = None,
    requires_grad: bool = False,
) -> TensorBlock:
    """
    Return a new :py:class:`TensorBlock` with the same metadata as block, and
    all values randomly sampled from the uniform distribution between 0 and 1.

    :param block: Input block from which the metadata is taken.
    :param parameters: Which gradient parameter to copy. If ``None`` (default)
                       all gradients of ``block`` are present in the new block.
                       If empty list ``[]`` no gradients information are copied.
    :param requires_grad: If autograd should record operations for the returned
                          tensor. This option is only relevant for torch.
    """
    values = _dispatch.rand_like(
        block.values,
        requires_grad=requires_grad,
    )
    result_block = TensorBlock(
        values=values,
        samples=block.samples,
        components=block.components,
        properties=block.properties,
    )

    if isinstance(parameters, str):
        parameters = [parameters]

    if parameters is None:
        parameters = block.gradients_list()
    else:
        _check_parameters_in_gradient_block(
            block=block, parameters=parameters, fname="random_uniform_like_block"
        )

    for parameter in parameters:
        gradient = block.gradient(parameter)
        gradient_data = _dispatch.rand_like(
            gradient.data,
            requires_grad=requires_grad,
        )

        result_block.add_gradient(
            parameter,
            gradient_data,
            gradient.samples,
            gradient.components,
        )

    return result_block<|MERGE_RESOLUTION|>--- conflicted
+++ resolved
@@ -29,10 +29,6 @@
     >>> import numpy as np
     >>> import equistore
     >>> from equistore import TensorBlock, TensorMap, Labels
-<<<<<<< HEAD
-    ...
-=======
->>>>>>> 16cfe8eb
     >>> np.random.seed(1)
     >>> block = TensorBlock(
     ...     values=np.random.rand(4, 3),
@@ -41,25 +37,6 @@
     ...     properties=Labels.arange("property", 3),
     ... )
     >>> block.add_gradient(
-<<<<<<< HEAD
-    ...    parameter="alpha",
-    ...    data=np.random.rand(2, 3, 3),
-    ...    samples=Labels(["sample", "atom"], np.array([[0, 0], [0, 2]])),
-    ...    components=[Labels.arange("component", 3)],
-    ... )
-    ...
-    >>> block.add_gradient(
-    ...    parameter="beta",
-    ...    data=np.random.rand(1, 3),
-    ...    samples=Labels(["sample"], np.array([[0]])),
-    ...    components=[],
-    ... )
-    ...
-    >>> keys = Labels(names=["key"], values=np.array([[0]]))
-    ...
-    >>> tensor = TensorMap(keys, [block])
-    ...
-=======
     ...     parameter="alpha",
     ...     data=np.random.rand(2, 3, 3),
     ...     samples=Labels(["sample", "atom"], np.array([[0, 0], [0, 2]])),
@@ -73,7 +50,6 @@
     ... )
     >>> keys = Labels(names=["key"], values=np.array([[0]]))
     >>> tensor = TensorMap(keys, [block])
->>>>>>> 16cfe8eb
     >>> print(tensor.block(0))
     TensorBlock
         samples (4): ['sample']
@@ -86,10 +62,6 @@
     values set equal to random values.
 
     >>> tensor_random = equistore.random_uniform_like(tensor)
-<<<<<<< HEAD
-    ...
-=======
->>>>>>> 16cfe8eb
     >>> print(tensor_random.block(0))
     TensorBlock
         samples (4): ['sample']
@@ -101,11 +73,7 @@
      [0.68650093 0.83462567 0.01828828]
      [0.75014431 0.98886109 0.74816565]
      [0.28044399 0.78927933 0.10322601]]
-<<<<<<< HEAD
-    >>> print(tensor_random.block(0).gradient('alpha').data)
-=======
     >>> print(tensor_random.block(0).gradient("alpha").data)
->>>>>>> 16cfe8eb
     [[[0.44789353 0.9085955  0.29361415]
       [0.28777534 0.13002857 0.01936696]
       [0.67883553 0.21162812 0.26554666]]
@@ -117,12 +85,7 @@
     Note that if we copy just the gradient ``alpha``, ``beta`` is no longer
     available.
 
-<<<<<<< HEAD
-    >>> tensor_random = equistore.random_uniform_like(tensor,  parameters='alpha')
-    ...
-=======
     >>> tensor_random = equistore.random_uniform_like(tensor, parameters="alpha")
->>>>>>> 16cfe8eb
     >>> print(tensor_random.block(0).gradients_list())
     ['alpha']
     """
