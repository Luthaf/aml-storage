--- conflicted
+++ resolved
@@ -332,7 +332,6 @@
         raise TypeError(UNKNOWN_ARRAY_TYPE)
 
 
-<<<<<<< HEAD
 def random_uniform(array):
     """Creates an array with the same size of the given array and
     all values randomly sampled from the uniform distribution.
@@ -341,7 +340,10 @@
         return np.random.rand(*array.shape)
     elif isinstance(array, TorchTensor):
         return torch.rand_like(array)
-=======
+    else:
+        raise TypeError(UNKNOWN_ARRAY_TYPE)
+        
+        
 def abs(array):
     """
     Returns the absolute value of the elements in the array.
@@ -366,6 +368,5 @@
         return np.sign(array)
     elif isinstance(array, TorchTensor):
         return torch.sign(array)
->>>>>>> b8a65fa2
     else:
         raise TypeError(UNKNOWN_ARRAY_TYPE)