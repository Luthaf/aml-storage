[metadata]
name = equistore
<<<<<<< HEAD
=======
description = "A specialized data storage format suited to atomistic machine learning needs and more."
>>>>>>> 111a372c
long_description = file: README.rst
long_description_content_type = text/x-rst

; license_files =
; author =
; author_email =
; keywords =
; url =
; classifiers =

python_requires = >=3.6

[options]
zip_safe = False
packages = find:
package_dir =
    = python/src
install_requires = numpy
<<<<<<< HEAD
=======
packages = find:
package_dir =
    = python/src
>>>>>>> 111a372c

[options.packages.find]
where = python/src

[bdist_wheel]
universal = 1

[flake8]
max_line_length = 88
ignore =
    E203
    W503<|MERGE_RESOLUTION|>--- conflicted
+++ resolved
@@ -1,9 +1,6 @@
 [metadata]
 name = equistore
-<<<<<<< HEAD
-=======
 description = "A specialized data storage format suited to atomistic machine learning needs and more."
->>>>>>> 111a372c
 long_description = file: README.rst
 long_description_content_type = text/x-rst
 
@@ -22,12 +19,6 @@
 package_dir =
     = python/src
 install_requires = numpy
-<<<<<<< HEAD
-=======
-packages = find:
-package_dir =
-    = python/src
->>>>>>> 111a372c
 
 [options.packages.find]
 where = python/src
